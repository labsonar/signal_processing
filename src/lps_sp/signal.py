--- conflicted
+++ resolved
@@ -135,7 +135,9 @@
         """ Function to implicitly normalize data by calling apply. """
         return self.apply(data)
 
-<<<<<<< HEAD
+    def __str__(self):
+        return super().__str__().split(".")[-1].replace("_", " ").title()
+
 def save_normalized_wav(signal: np.ndarray,
                         fs: typing.Union[int, lps_qty.Frequency],
                         filename: str) -> None:
@@ -150,8 +152,4 @@
         fs = int(fs.get_hz())
     normalized = Normalization.MIN_MAX_ZERO_CENTERED(signal)
     wav_signal = (normalized * 32767).astype(np.int16)
-    wavfile.write(filename, fs, wav_signal)
-=======
-    def __str__(self):
-        return super().__str__().split(".")[-1].replace("_", " ").title()
->>>>>>> b5dd31cf
+    wavfile.write(filename, fs, wav_signal)